--- conflicted
+++ resolved
@@ -33,10 +33,7 @@
     SecurityAuthentication,
     ServerConfiguration,
 } from './gen';
-<<<<<<< HEAD
 import { BaseAPIRequestFactory } from './gen/apis/baseapi';
-=======
->>>>>>> a362b017
 import { OpenIDConnectAuth } from './oidc_auth';
 
 const SERVICEACCOUNT_ROOT: string = '/var/run/secrets/kubernetes.io/serviceaccount';
@@ -54,14 +51,11 @@
     }
 }
 
-<<<<<<< HEAD
-=======
 // TODO: the empty interface breaks the linter, but this type
 // will be needed later to get the object and cache features working again
 // tslint:disable-next-line:no-empty-interface
 export interface ApiType {}
 
->>>>>>> a362b017
 export class KubeConfig implements SecurityAuthentication {
     private static authenticators: Authenticator[] = [
         new AzureAuth(),
@@ -413,7 +407,7 @@
         );
     }
 
-    public makeApiClient<T>(apiClientType: ApiConstructor<T>): T {
+    public makeApiClient<T extends ApiType>(apiClientType: ApiConstructor<T>): T {
         const cluster = this.getCurrentCluster();
         if (!cluster) {
             throw new Error('No active cluster!');
@@ -517,11 +511,7 @@
     }
 }
 
-<<<<<<< HEAD
-type ApiConstructor<T> = new (config: Configuration) => T;
-=======
 type ApiConstructor<T extends ApiType> = new (config: Configuration) => T;
->>>>>>> a362b017
 
 export function makeAbsolutePath(root: string, file: string): string {
     if (!root || path.isAbsolute(file)) {
