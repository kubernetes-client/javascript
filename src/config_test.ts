import { readFileSync } from 'fs';
import * as https from 'https';
import { join } from 'path';

import { expect } from 'chai';
import mockfs = require('mock-fs');
import * as requestlib from 'request';

import { Core_v1Api } from './api';
import { bufferFromFileOrString, findHomeDir, findObject, KubeConfig, Named } from './config';
import { Cluster, newClusters, newContexts, newUsers, User } from './config_types';

const kcFileName = 'testdata/kubeconfig.yaml';
const kcNoUserFileName = 'testdata/empty-user-kubeconfig.yaml';

/* tslint:disable: no-empty */
describe('Config', () => { });

function validateFileLoad(kc: KubeConfig) {
    // check clusters
    expect(kc.clusters.length).to.equal(2, 'there are 2 clusters');
    const cluster1 = kc.clusters[0];
    const cluster2 = kc.clusters[1];
    expect(cluster1.name).to.equal('cluster1');
    expect(cluster1.caData).to.equal('Q0FEQVRB');
    expect(cluster1.server).to.equal('http://example.com');
    expect(cluster2.name).to.equal('cluster2');
    expect(cluster2.caData).to.equal('Q0FEQVRBMg==');
    expect(cluster2.server).to.equal('http://example2.com');
    expect(cluster2.skipTLSVerify).to.equal(true);

    // check users
    expect(kc.users.length).to.equal(2, 'there are 2 users');
    const user1 = kc.users[0];
    const user2 = kc.users[1];
    expect(user1.name).to.equal('user1');
    expect(user1.certData).to.equal('VVNFUl9DQURBVEE=');
    expect(user1.keyData).to.equal('VVNFUl9DS0RBVEE=');
    expect(user2.name).to.equal('user2');
    expect(user2.certData).to.equal('VVNFUjJfQ0FEQVRB');
    expect(user2.keyData).to.equal('VVNFUjJfQ0tEQVRB');

    // check contexts
    expect(kc.contexts.length).to.equal(2, 'there are two contexts');
    const context1 = kc.contexts[0];
    const context2 = kc.contexts[1];
    expect(context1.name).to.equal('context1');
    expect(context1.user).to.equal('user1');
    expect(context1.cluster).to.equal('cluster1');
    expect(context2.name).to.equal('context2');
    expect(context2.user).to.equal('user2');
    expect(context2.cluster).to.equal('cluster2');

    expect(kc.getCurrentContext()).to.equal('context2');
}

describe('KubeConfig', () => {
    describe('findObject', () => {
        it('should find objects', () => {
            interface MyNamed {
                name: string;
                some: any;
                cluster: any;
            }
            const list: MyNamed[] = [
                {
                    name: 'foo',
                    cluster: {
                        some: 'sub-object',
                    },
                    some: 'object',
                } as MyNamed,
                {
                    name: 'bar',
                    some: 'object',
                    cluster: {
                        some: 'sub-object',
                    },
                } as MyNamed,
            ];

            // Validate that if the named object ('cluster' in this case) is inside we pick it out
            const obj1 = findObject(list, 'foo', 'cluster');
            expect(obj1).to.not.equal(null);
            if (obj1) {
                expect(obj1.some).to.equal('sub-object');
            }
            // Validate that if the named object is missing, we just return the full object
            const obj2 = findObject(list, 'bar', 'context');
            expect(obj2).to.not.equal(null);
            if (obj2) {
                expect(obj2.some).to.equal('object');
            }
            // validate that we do the right thing if it is missing
            const obj3 = findObject(list, 'nonexistent', 'context');
            expect(obj3).to.equal(null);
        });
    });

    describe('loadFromClusterAndUser', () => {
        it('should load from cluster and user', () => {
            const kc = new KubeConfig();
            const cluster = {
                name: 'foo',
                server: 'http://server.com',
            } as Cluster;

            const user = {
                name: 'my-user',
                password: 'some-password',
            } as User;

            kc.loadFromClusterAndUser(cluster, user);

            const clusterOut = kc.getCurrentCluster();
            expect(clusterOut).to.equal(cluster);

            const userOut = kc.getCurrentUser();
            expect(userOut).to.equal(user);
        });
    });

    describe('clusterConstructor', () => {
        it('should load from options', () => {
            const cluster = {
                name: 'foo',
                server: 'http://server.com',
            } as Cluster;

            const user = {
                name: 'my-user',
                password: 'some-password',
            } as User;

            const context = {
                name: 'my-context',
                user: user.name,
                cluster: cluster.name,
            };

            const kc = new KubeConfig();
            kc.loadFromOptions({
                clusters: [cluster],
                users: [user],
                contexts: [context],
                currentContext: context.name,
            });

            const clusterOut = kc.getCurrentCluster();
            expect(clusterOut).to.equal(cluster);

            const userOut = kc.getCurrentUser();
            expect(userOut).to.equal(user);
        });
    });

    describe('loadFromString', () => {
        it('should throw with a bad version', () => {
            const kc = new KubeConfig();
            expect(() => kc.loadFromString('apiVersion: v2')).to.throw('unknown version: v2');
        });
    });

    describe('loadFromFile', () => {
        it('should load the kubeconfig file properly', () => {
            const kc = new KubeConfig();
            kc.loadFromFile(kcFileName);

            validateFileLoad(kc);
        });
        it('should fail to load a missing kubeconfig file', () => {
            // TODO: make the error check work
            // let kc = new KubeConfig();
            // expect(kc.loadFromFile("missing.yaml")).to.throw();
        });
    });

    describe('loadEmptyUser', () => {
        it('should load a kubeconfig with an empty user', () => {
            const kc = new KubeConfig();
            kc.loadFromFile(kcNoUserFileName);
        });
    });

    describe('applyHTTPSOptions', () => {
        it('should apply cert configs', () => {
            const kc = new KubeConfig();
            kc.loadFromFile(kcFileName);

            const opts: https.RequestOptions = {};
            kc.applytoHTTPSOptions(opts);

            expect(opts).to.deep.equal({
                ca: new Buffer('CADATA2', 'utf-8'),
                cert: new Buffer('USER2_CADATA', 'utf-8'),
                key: new Buffer('USER2_CKDATA', 'utf-8'),
            });
        });
    });

    describe('loadClusterConfigObjects', () => {
        it('should fail if name is missing from cluster', () => {
            expect(() => {
                newClusters([
                    {
                        name: 'some-cluster',
                        cluster: {
                            server: 'some.server.com',
                        },
                    },
                    {
                        foo: 'bar',
                    },
                ]);
            }).to.throw('clusters[1].name is missing');
        });
        it('should fail if cluster is missing from cluster', () => {
            expect(() => {
                newClusters([
                    {
                        name: 'some-cluster',
                        cluster: {
                            server: 'some.server.com',
                        },
                    },
                    {
                        name: 'bar',
                    },
                ]);
            }).to.throw('clusters[1].cluster is missing');
        });
        it('should fail if cluster.server is missing from cluster', () => {
            expect(() => {
                newClusters([
                    {
                        name: 'some-cluster',
                        cluster: {
                            server: 'some.server.com',
                        },
                    },
                    {
                        name: 'bar',
                        cluster: {},
                    },
                ]);
            }).to.throw('clusters[1].cluster.server is missing');
        });
    });

    describe('loadUserConfigObjects', () => {
        it('should fail if name is missing from user', () => {
            expect(() => {
                newUsers([
                    {
                        name: 'some-user',
                        user: {
                        },
                    },
                    {
                        foo: 'bar',
                    },
                ]);
            }).to.throw('users[1].name is missing');
        });
        it('should load correctly with just name', () => {
            const name = 'some-name';
            const users = newUsers([
                {
                    name,
                },
            ]);
            expect(name).to.equal(users[0].name);
        });
        it('should load token correctly', () => {
            const name = 'some-name';
            const token = 'token';
            const users = newUsers([
                {
                    name,
                    user: {
                        token: 'token',
                    },
                },
            ]);
            expect(name).to.equal(users[0].name);
            expect(token).to.equal(users[0].token);
        });
        it('should load token file correctly', () => {
            const name = 'some-name';
            const token = 'token-file-data';
            mockfs({
                '/path/to/fake/dir': {
                    'token.txt': token,
                },
            });
            const users = newUsers([
                {
                    name,
                    user: {
                        'token-file': '/path/to/fake/dir/token.txt',
                    },
                },
            ]);
            mockfs.restore();
            expect(name).to.equal(users[0].name);
            expect(token).to.equal(users[0].token);
        });
        it('should load extra auth stuff correctly', () => {
            const authProvider = 'authProvider';
            const certData = 'certData';
            const certFile = 'certFile';
            const keyData = 'keyData';
            const keyFile = 'keyFile';
            const password = 'password';
            const username = 'username';
            const name = 'some-name';
            const users = newUsers([
                {
                    name,
                    user: {
                        'auth-provider': authProvider,
                        'client-certificate-data': certData,
                        'client-certificate': certFile,
                        'client-key-data': keyData,
                        'client-key': keyFile,
                        'password': password,
                        'username': username,
                    },
                },
            ]);
            expect(authProvider).to.equal(users[0].authProvider);
            expect(certData).to.equal(users[0].certData);
            expect(certFile).to.equal(users[0].certFile);
            expect(keyData).to.equal(users[0].keyData);
            expect(keyFile).to.equal(users[0].keyFile);
            expect(password).to.equal(users[0].password);
            expect(username).to.equal(users[0].username);
            expect(name).to.equal(users[0].name);
        });
    });

    describe('findHome', () => {
        it('should load from HOME if present', () => {
            const currentHome = process.env.HOME;
            const expectedHome = 'foobar';
            process.env.HOME = expectedHome;
            const dir = join(process.env.HOME, '.kube');
            const arg = {};
            arg[dir] = { config: 'data' };
            mockfs(arg);

            const home = findHomeDir();

            mockfs.restore();
            process.env.HOME = currentHome;

            expect(home).to.equal(expectedHome);
        });
    });

    describe('win32HomeDirTests', () => {
        let originalPlatform: string;
        const originalEnvVars: any = {};

        before(() => {
            originalPlatform = process.platform;
            Object.defineProperty(process, 'platform', {
                value: 'win32',
            });
            originalEnvVars.HOME = process.env.HOME;
            originalEnvVars.USERPROFILE = process.env.USERPROFILE;
            originalEnvVars.HOMEDRIVE = process.env.HOMEDRIVE;
            originalEnvVars.HOMEPATH = process.env.HOMEPATH;

            delete process.env.HOME;
            delete process.env.USERPROFILE;
            delete process.env.HOMEDRIVE;
            delete process.env.HOMEPATH;
        });

        after(() => {
            Object.defineProperty(process, 'platform', {
                value: originalPlatform,
            });

            process.env.HOME = originalEnvVars.HOME;
            process.env.USERPROFILE = originalEnvVars.USERPROFILE;
            process.env.HOMEDRIVE = originalEnvVars.HOMEDRIVE;
            process.env.HOMEPATH = originalEnvVars.HOMEPATH;
        });

        it('should return null if no home is present', () => {
            const dir = findHomeDir();
            expect(dir).to.equal(null);
        });

        it('should load from HOMEDRIVE/HOMEPATH if present', () => {
            process.env.HOMEDRIVE = 'foo';
            process.env.HOMEPATH = 'bar';
            const dir = join(process.env.HOMEDRIVE, process.env.HOMEPATH);
            const arg = {};
            arg[dir] = { config: 'data' };
            mockfs(arg);

            const home = findHomeDir();

            mockfs.restore();
            expect(home).to.equal(dir);
        });

        it('should load from USERPROFILE if present', () => {
            const dir = 'someplace';

            process.env.HOMEDRIVE = 'foo';
            process.env.HOMEPATH = 'bar';
            process.env.USERPROFILE = dir;
            const arg = {};
            arg[dir] = { config: 'data' };
            mockfs(arg);

            const home = findHomeDir();

            mockfs.restore();
            expect(home).to.equal(dir);
        });
    });

    describe('loadContextConfigObjects', () => {
        it('should fail if name is missing from context', () => {
            expect(() => {
                newContexts([
                    {
                        name: 'some-cluster',
                        context: {
                            cluster: 'foo',
                            user: 'bar',
                        },
                    },
                    {
                        foo: 'bar',
                    },
                ]);
            }).to.throw('contexts[1].name is missing');
        });
        it('should fail if context is missing from context', () => {
            expect(() => {
                newContexts([
                    {
                        name: 'some-cluster',
                        context: {
                            cluster: 'foo',
                            user: 'bar',
                        },
                    },
                    {
                        name: 'bar',
                    },
                ]);
            }).to.throw('contexts[1].context is missing');
        });
        it('should fail if context is missing from context', () => {
            expect(() => {
                newContexts([
                    {
                        name: 'some-cluster',
                        context: {
                            cluster: 'foo',
                            user: 'bar',
                        },
                    },
                    {
                        name: 'bar',
                        context: {
                            user: 'user',
                        },
                    },
                ]);
            }).to.throw('contexts[1].context.cluster is missing');
        });
    });

    describe('auth options', () => {
        it('should populate basic-auth for https', () => {
            const config = new KubeConfig();
            const user = 'user';
            const passwd = 'password';

            config.loadFromClusterAndUser({} as Cluster, { username: user, password: passwd } as User);
            const opts = {} as https.RequestOptions;
            config.applytoHTTPSOptions(opts);

            expect(opts.auth).to.equal(`${user}:${passwd}`);
        });
        it('should populate options for request', () => {
            const config = new KubeConfig();
            const user = 'user';
            const passwd = 'password';

            config.loadFromClusterAndUser(
                {
                    skipTLSVerify: true,
                } as Cluster,
                {
                    username: user,
                    password: passwd,
                } as User);
            const opts = {} as requestlib.Options;

            config.applyToRequest(opts);

            /* tslint:disable no-unused-expression*/
            expect(opts.auth).to.not.be.undefined;
            if (opts.auth) {
                expect(opts.auth.username).to.equal(user);
                expect(opts.auth.password).to.equal(passwd);
            }
            expect(opts.strictSSL).to.equal(false);
        });
        it('should not populate strict ssl', () => {
            const config = new KubeConfig();

            config.loadFromClusterAndUser(
                { skipTLSVerify: false } as Cluster,
                {} as User);
            const opts = {} as requestlib.Options;

            config.applyToRequest(opts);

            expect(opts.strictSSL).to.equal(undefined);
        });
        it('should populate from token', () => {
            const config = new KubeConfig();
            const token = 'token';
            config.loadFromClusterAndUser(
                { skipTLSVerify: false } as Cluster,
                {
                    token,
                } as User);
            const opts = {} as requestlib.Options;

            config.applyToRequest(opts);
            expect(opts.headers).to.not.be.undefined;
            if (opts.headers) {
                expect(opts.headers.Authorization).to.equal(`Bearer ${token}`);
            }
        });
        it('should populate from auth provider', () => {
            const config = new KubeConfig();
            const token = 'token';
            config.loadFromClusterAndUser(
                { skipTLSVerify: false } as Cluster,
                {
                    authProvider: {
                        name: 'azure',
                        config: {
                            'access-token': token,
                            'expiry': 'Fri Aug 24 07:32:05 PDT 3018',
                        },
                    },
                } as User);
            const opts = {} as requestlib.Options;

            config.applyToRequest(opts);
            expect(opts.headers).to.not.be.undefined;
            if (opts.headers) {
                expect(opts.headers.Authorization).to.equal(`Bearer ${token}`);
            }
            opts.headers = [];
            opts.headers.Host = 'foo.com';
            config.applyToRequest(opts);
            expect(opts.headers.Authorization).to.equal(`Bearer ${token}`);
        });

        it('should populate from auth provider without expirty', () => {
            const config = new KubeConfig();
            const token = 'token';
            config.loadFromClusterAndUser(
                { skipTLSVerify: false } as Cluster,
                {
                    authProvider: {
                        name: 'azure',
                        config: {
                            'access-token': token,
                        },
                    },
                } as User);
            const opts = {} as requestlib.Options;

            config.applyToRequest(opts);
            expect(opts.headers).to.not.be.undefined;
            if (opts.headers) {
                expect(opts.headers.Authorization).to.equal(`Bearer ${token}`);
            }
        });

        it('should throw with expired token and no cmd', () => {
            const config = new KubeConfig();
            config.loadFromClusterAndUser(
                { skipTLSVerify: false } as Cluster,
                {
                    authProvider: {
                        name: 'azure',
                        config: {
                            expiry: 'Aug 24 07:32:05 PDT 2017',
                        },
                    },
                } as User);
            const opts = {} as requestlib.Options;

            expect(() => config.applyToRequest(opts)).to.throw('Token is expired!');
        });

        it('should throw with bad command', () => {
            const config = new KubeConfig();
            config.loadFromClusterAndUser(
                { skipTLSVerify: false } as Cluster,
                {
                    authProvider: {
                        name: 'azure',
                        config: {
                            'access-token': 'token',
                            'expiry': 'Aug 24 07:32:05 PDT 2017',
                            'cmd-path': 'non-existent-command',
                        },
                    },
                } as User);
            const opts = {} as requestlib.Options;
            expect(() => config.applyToRequest(opts)).to.throw(
                /Failed to refresh token/);
        });

        it('should exec with expired token', () => {
            const config = new KubeConfig();
            const token = 'token';
            const responseStr = `{ "token": { "accessToken": "${token}" } }`;
            config.loadFromClusterAndUser(
                { skipTLSVerify: false } as Cluster,
                {
                    authProvider: {
                        name: 'azure',
                        config: {
                            'expiry': 'Aug 24 07:32:05 PDT 2017',
                            'cmd-path': 'echo',
                            'cmd-args': `'${responseStr}'`,
                            'token-key': '{.token.accessToken}',
                        },
                    },
                } as User);
            const opts = {} as requestlib.Options;
            config.applyToRequest(opts);
            expect(opts.headers).to.not.be.undefined;
            if (opts.headers) {
                expect(opts.headers.Authorization).to.equal(`Bearer ${token}`);
            }
        });
        it('should exec without access-token', () => {
            const config = new KubeConfig();
            const token = 'token';
            const responseStr = `{ "token": { "accessToken": "${token}" } }`;
            config.loadFromClusterAndUser(
                { skipTLSVerify: false } as Cluster,
                {
                    authProvider: {
                        name: 'azure',
                        config: {
                            'cmd-path': 'echo',
                            'cmd-args': `'${responseStr}'`,
                            'token-key': '{.token.accessToken}',
                        },
                    },
                } as User);
            const opts = {} as requestlib.Options;
            config.applyToRequest(opts);
            expect(opts.headers).to.not.be.undefined;
            if (opts.headers) {
                expect(opts.headers.Authorization).to.equal(`Bearer ${token}`);
            }
        });
        it('should exec with exec auth and env vars', () => {

<<<<<<< HEAD
=======
        it('should exec without access-token', () => {
            const config = new KubeConfig();
            const token = 'token';
            const responseStr = `{ "token": { "accessToken": "${token}" } }`;
            config.loadFromClusterAndUser(
                { skipTLSVerify: false } as Cluster,
                {
                    authProvider: {
                        name: 'azure',
                        config: {
                            'cmd-path': 'echo',
                            'cmd-args': `'${responseStr}'`,
                            'token-key': '{.token.accessToken}',
                        },
                    },
                } as User);
            const opts = {} as requestlib.Options;
            config.applyToRequest(opts);
            expect(opts.headers).to.not.be.undefined;
            if (opts.headers) {
                expect(opts.headers.Authorization).to.equal(`Bearer ${token}`);
            }
        });

        it('should exec with exec auth', () => {
>>>>>>> 62a060f1
            const config = new KubeConfig();
            const token = 'token';
            const responseStr = `'{ "token": "${token}" }'`;
            config.loadFromClusterAndUser(
                { skipTLSVerify: false } as Cluster,
                {
                    authProvider: {
                        name: 'exec',
                        config: {
                            exec: {
                                command: 'echo',
                                args: [`${responseStr}`],
                                env: [
                                    {
                                        name: 'foo',
                                        value: 'bar',
                                    },
                                ],
                            },
                        },
                    },
                } as User);
            // TODO: inject the exec command here and validate env vars?
            const opts = {} as requestlib.Options;
            config.applyToRequest(opts);
            expect(opts.headers).to.not.be.undefined;
            if (opts.headers) {
                expect(opts.headers.Authorization).to.equal(`Bearer ${token}`);
            }
        });
        it('should exec with exec auth', () => {
            const config = new KubeConfig();
            const token = 'token';
            const responseStr = `'{ "token": "${token}" }'`;
            config.loadFromClusterAndUser(
                { skipTLSVerify: false } as Cluster,
                {
                    authProvider: {
                        name: 'exec',
                        config: {
                            exec: {
                                command: 'echo',
                                args: [`${responseStr}`],
                            },
                        },
                    },
                } as User);
            // TODO: inject the exec command here?
            const opts = {} as requestlib.Options;
            config.applyToRequest(opts);
            expect(opts.headers).to.not.be.undefined;
            if (opts.headers) {
                expect(opts.headers.Authorization).to.equal(`Bearer ${token}`);
            }
        });
        it('should throw with no command.', () => {
            const config = new KubeConfig();
            config.loadFromClusterAndUser(
                { skipTLSVerify: false } as Cluster,
                {
                    authProvider: {
                        name: 'exec',
                        config: {
                            exec: {
                            },
                        },
                    },
                } as User);
            const opts = {} as requestlib.Options;
            expect(() => config.applyToRequest(opts)).to.throw('No command was specified for exec authProvider!');
        });
    });

    describe('loadFromDefault', () => {
        it('should load from $KUBECONFIG', () => {
            process.env.KUBECONFIG = kcFileName;
            const kc = new KubeConfig();
            kc.loadFromDefault();

            delete process.env.KUBECONFIG;

            validateFileLoad(kc);
        });

        it('should load from $HOME/.kube/config', () => {
            const currentHome = process.env.HOME;
            process.env.HOME = 'foobar';
            const data = readFileSync(kcFileName);
            const dir = join(process.env.HOME, '.kube');
            const arg = {};
            arg[dir] = { config: data };
            mockfs(arg);

            const kc = new KubeConfig();
            kc.loadFromDefault();
            mockfs.restore();
            process.env.HOME = currentHome;

            validateFileLoad(kc);
        });

        it('should load from cluster', () => {
            const token = 'token';
            const cert = 'cert';
            mockfs({
                '/var/run/secrets/kubernetes.io/serviceaccount': {
                    'ca.crt': cert,
                    'token': token,
                },
            });

            process.env.KUBERNETES_SERVICE_HOST = 'kubernetes';
            process.env.KUBERNETES_SERVICE_PORT = '443';
            const kc = new KubeConfig();
            kc.loadFromDefault();
            mockfs.restore();

            delete process.env.KUBERNETES_SERVICE_HOST;
            delete process.env.KUBERNETES_SERVICE_PORT;

            const cluster = kc.getCurrentCluster();
            expect(cluster).to.not.be.null;
            if (!cluster) {
                return;
            }
            expect(cluster.caFile).to.equal('/var/run/secrets/kubernetes.io/serviceaccount/ca.crt');
            expect(cluster.server).to.equal('https://kubernetes:443');
            const user = kc.getCurrentUser();
            expect(user).to.not.be.null;
            if (user) {
                expect(user.token).to.equal(token);
            }
        });

        it('should load from cluster with http port', () => {
            const token = 'token';
            const cert = 'cert';
            mockfs({
                '/var/run/secrets/kubernetes.io/serviceaccount': {
                    'ca.crt': cert,
                    'token': token,
                },
            });

            process.env.KUBERNETES_SERVICE_HOST = 'kubernetes';
            process.env.KUBERNETES_SERVICE_PORT = '80';
            const kc = new KubeConfig();
            kc.loadFromDefault();
            mockfs.restore();
            delete process.env.KUBERNETES_SERVICE_HOST;
            delete process.env.KUBERNETES_SERVICE_PORT;

            const cluster = kc.getCurrentCluster();
            expect(cluster).to.not.be.null;
            if (!cluster) {
                return;
            }
            expect(cluster.server).to.equal('http://kubernetes:80');
        });

        it('should default to localhost', () => {
            const currentHome = process.env.HOME;
            process.env.HOME = '/non/existent';
            const kc = new KubeConfig();
            kc.loadFromDefault();
            process.env.HOME = currentHome;

            const cluster = kc.getCurrentCluster();
            expect(cluster).to.not.be.null;
            if (!cluster) {
                return;
            }
            expect(cluster.name).to.equal('cluster');
            expect(cluster.server).to.equal('http://localhost:8080');

            const user = kc.getCurrentUser();
            expect(user).to.not.be.null;
            if (user) {
                expect(user.name).to.equal('user');
            }
        });
    });

    describe('makeAPIClient', () => {
        it('should be able to make an api client', () => {
            const kc = new KubeConfig();
            kc.loadFromFile(kcFileName);

            const client = kc.makeApiClient(Core_v1Api);
            expect(client instanceof Core_v1Api).to.equal(true);
        });
    });

    describe('EmptyConfig', () => {
        const emptyConfig = new KubeConfig();
        it('should throw if you try to make a client', () => {
            expect(() => emptyConfig.makeApiClient(Core_v1Api)).to.throw('No active cluster!');
        });

        it('should get a null current cluster', () => {
            expect(emptyConfig.getCurrentCluster()).to.equal(null);
        });

        it('should get empty user', () => {
            expect(emptyConfig.getCurrentUser()).to.equal(null);
        });

        it('should get empty cluster', () => {
            expect(emptyConfig.getCurrentCluster()).to.equal(null);
        });

        it('should get empty context', () => {
            expect(emptyConfig.getCurrentContext()).to.be.undefined;
        });

        it('should apply to request', () => {
            const opts = {} as requestlib.Options;
            emptyConfig.applyToRequest(opts);
        });
    });

    describe('BufferOrFile', () => {
        it('should load from a file if present', () => {
            const data = 'some data for file';
            const arg: any = {
                config: data,
            };
            mockfs(arg);
            const inputData = bufferFromFileOrString('config');
            expect(inputData).to.not.equal(null);
            if (inputData) {
                expect(inputData.toString()).to.equal(data);
            }
            mockfs.restore();
        });
    });
});<|MERGE_RESOLUTION|>--- conflicted
+++ resolved
@@ -676,10 +676,6 @@
                 expect(opts.headers.Authorization).to.equal(`Bearer ${token}`);
             }
         });
-        it('should exec with exec auth and env vars', () => {
-
-<<<<<<< HEAD
-=======
         it('should exec without access-token', () => {
             const config = new KubeConfig();
             const token = 'token';
@@ -703,9 +699,7 @@
                 expect(opts.headers.Authorization).to.equal(`Bearer ${token}`);
             }
         });
-
-        it('should exec with exec auth', () => {
->>>>>>> 62a060f1
+        it('should exec with exec auth and env vars', () => {
             const config = new KubeConfig();
             const token = 'token';
             const responseStr = `'{ "token": "${token}" }'`;
