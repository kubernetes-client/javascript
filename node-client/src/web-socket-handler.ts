import https = require('https');
import stream = require('stream');

import ws = require('websocket');
import { V1Status } from './api';
import { KubeConfig } from './config';

const protocols = [
    'v4.channel.k8s.io',
    'v3.channel.k8s.io',
    'v2.channel.k8s.io',
    'channel.k8s.io',
];

export class WebSocketHandler {
    public static readonly StdinStream = 0;
    public static readonly StdoutStream = 1;
    public static readonly StderrStream = 2;
    public static readonly StatusStream = 3;

    public static handleStandardStreams(streamNum: number, buff: Buffer, stdout: any, stderr: any): V1Status {
        if (buff.length < 1) {
            return null;
        }
        if (streamNum === WebSocketHandler.StdoutStream) {
            stdout.write(buff);
        } else if (streamNum === WebSocketHandler.StderrStream) {
            stderr.write(buff);
        } else if (streamNum === WebSocketHandler.StatusStream) {
            // stream closing.
            if (stdout) {
                stdout.end();
            }
            if (stderr) {
                stderr.end();
            }
            return JSON.parse(buff.toString('utf8')) as V1Status;
        } else {
            throw new Error('Unknown stream: ' + stream);
        }
        return null;
    }

    public static handleStandardInput(conn: ws.connection, stdin: stream.Readable | any) {
        stdin.on('data', (data) => {
            const buff = new Buffer(data.length + 1);
            buff.writeInt8(0, 0);
            if (data instanceof Buffer) {
                data.copy(buff, 1);
            } else {
                buff.write(data, 1);
            }
            conn.send(buff);
        });

        stdin.on('end', () => {
            conn.close();
        });
    }

    public 'config': KubeConfig;

    public constructor(config: KubeConfig) {
        this.config = config;
    }

    public connect(path: string,
                   textHandler: (text: string) => void,
                   binaryHandler: (stream: number, buff: Buffer) => void): Promise<ws.connection> {

        const server = this.config.getCurrentCluster().server;
        const target = server.startsWith('https://') ? server.substr(8) : server.substr(7);
        const uri = `wss://${target}${path}`;

        const opts: https.RequestOptions = {};
        this.config.applytoHTTPSOptions(opts);

        const client = new ws.client({ tlsOptions: opts } );

        return new Promise((resolve, reject) => {
            client.on('connect', (connection) => {
                connection.on('message', (message) => {
                    if (message.type === 'utf8') {
                        if (textHandler) {
                            textHandler(message.utf8Data);
                        }
                    } else if (message.type === 'binary') {
                        if (binaryHandler) {
                            const streamNum = message.binaryData.readInt8(0);
                            binaryHandler(streamNum, message.binaryData.slice(1));
                        }
                    }
                });
                resolve(connection);
            });

            client.on('connectFailed', (err) => {
                reject(err);
            });

            client.connect(uri, protocols);
        });
    }
<<<<<<< HEAD

    public static handleStandardStreams(stream: number, buff: Buffer, stdout: any, stderr: any): V1Status {
        if (buff.length < 1) {
            return null;
        }
        if (stream == WebSocketHandler.StdoutStream) {
            stdout.write(buff);
        } else if (stream == WebSocketHandler.StderrStream) {
            stderr.write(buff);
        } else if (stream == WebSocketHandler.StatusStream) {
            // stream closing.
            if (stdout) {
                stdout.end();
            }
            if (stderr) {
                stderr.end();
            }
            return JSON.parse(buff.toString('utf8')) as V1Status;
        } else {
            console.log("Unknown stream: " + stream);
        }
        return null;
    }

    public static handleStandardInput(conn: ws.connection, stdin: stream.Readable | any) {
        stdin.on('data', (data) => {
            let buff = Buffer.from(data.length + 1);
            buff.writeInt8(0, 0);
            if (data instanceof Buffer) {
                data.copy(buff, 1);
            } else {
                buff.write(data, 1);
            }
            conn.send(buff);
        });

        stdin.on('end', () => {
            conn.close();
        });
    }
=======
>>>>>>> a4601605
}<|MERGE_RESOLUTION|>--- conflicted
+++ resolved
@@ -43,7 +43,7 @@
 
     public static handleStandardInput(conn: ws.connection, stdin: stream.Readable | any) {
         stdin.on('data', (data) => {
-            const buff = new Buffer(data.length + 1);
+            const buff = Buffer.from(data.length + 1);;
             buff.writeInt8(0, 0);
             if (data instanceof Buffer) {
                 data.copy(buff, 1);
@@ -101,47 +101,4 @@
             client.connect(uri, protocols);
         });
     }
-<<<<<<< HEAD
-
-    public static handleStandardStreams(stream: number, buff: Buffer, stdout: any, stderr: any): V1Status {
-        if (buff.length < 1) {
-            return null;
-        }
-        if (stream == WebSocketHandler.StdoutStream) {
-            stdout.write(buff);
-        } else if (stream == WebSocketHandler.StderrStream) {
-            stderr.write(buff);
-        } else if (stream == WebSocketHandler.StatusStream) {
-            // stream closing.
-            if (stdout) {
-                stdout.end();
-            }
-            if (stderr) {
-                stderr.end();
-            }
-            return JSON.parse(buff.toString('utf8')) as V1Status;
-        } else {
-            console.log("Unknown stream: " + stream);
-        }
-        return null;
-    }
-
-    public static handleStandardInput(conn: ws.connection, stdin: stream.Readable | any) {
-        stdin.on('data', (data) => {
-            let buff = Buffer.from(data.length + 1);
-            buff.writeInt8(0, 0);
-            if (data instanceof Buffer) {
-                data.copy(buff, 1);
-            } else {
-                buff.write(data, 1);
-            }
-            conn.send(buff);
-        });
-
-        stdin.on('end', () => {
-            conn.close();
-        });
-    }
-=======
->>>>>>> a4601605
 }